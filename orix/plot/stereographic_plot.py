--- conflicted
+++ resolved
@@ -32,12 +32,9 @@
 import matplotlib.pyplot as plt
 import numpy as np
 
-<<<<<<< HEAD
-from orix.measure import pole_density_function
-=======
 # fmt: off
 # isort: off
->>>>>>> 886fb820
+from orix.measure import pole_density_function
 from orix.plot._symmetry_marker import (
     TwoFoldMarker,
     ThreeFoldMarker,
