# -*- coding: utf-8 -*-
# Copyright 2018-2021 the orix developers
#
# This file is part of orix.
#
# orix is free software: you can redistribute it and/or modify
# it under the terms of the GNU General Public License as published by
# the Free Software Foundation, either version 3 of the License, or
# (at your option) any later version.
#
# orix is distributed in the hope that it will be useful,
# but WITHOUT ANY WARRANTY; without even the implied warranty of
# MERCHANTABILITY or FITNESS FOR A PARTICULAR PURPOSE.  See the
# GNU General Public License for more details.
#
# You should have received a copy of the GNU General Public License
# along with orix.  If not, see <http://www.gnu.org/licenses/>.

"""Point transformations of objects.

Rotations are transformations of three-dimensional space leaving the
origin in place. Rotations can be parametrized numerous ways, but in
orix are handled as unit quaternions. Rotations can act on vectors, or
other rotations, but not scalars. They are often most easily visualised
as being a turn of a certain angle about a certain axis.

.. image:: /_static/img/rotation.png
   :width: 200px
   :alt: Rotation of an object illustrated with an axis and rotation angle.
   :align: center

Rotations can also be *improper*. An improper rotation in orix operates
on vectors as a rotation by the unit quaternion, followed by inversion.
Hence, a mirroring through the x-y plane can be considered an improper
rotation of 180° about the z-axis, illustrated in the figure below.

.. image:: /_static/img/inversion.png
   :width: 200px
   :alt: 180° rotation followed by inversion, leading to a mirror operation.
   :align: center
"""

<<<<<<< HEAD
=======
import warnings

>>>>>>> 43541285
import numpy as np
from scipy.special import hyp0f1

from orix.quaternion import Quaternion
from orix.vector import Vector3d
from orix.scalar import Scalar

<<<<<<< HEAD
_FLOAT_EPS = np.finfo("float").eps  # Used to round values below 1e-16 to zero
=======
# Used to round values below 1e-16 to zero
_FLOAT_EPS = np.finfo(float).eps
>>>>>>> 43541285


class Rotation(Quaternion):
    """Rotation object.

    Rotations support the following mathematical operations:

    - Unary negation.
    - Inversion.
    - Multiplication with other rotations and vectors.

    Rotations inherit all methods from :class:`Quaternion` although behaviour is
    different in some cases.

    Rotations can be converted to other parametrizations, notably the neo-Euler
    representations. See :class:`NeoEuler`.
    """

    def __init__(self, data):
        super().__init__(data)
        self._data = np.concatenate((self.data, np.zeros(self.shape + (1,))), axis=-1)
        if isinstance(data, Rotation):
            self.improper = data.improper
        with np.errstate(divide="ignore", invalid="ignore"):
            self.data = self.data / self.norm.data[..., np.newaxis]

    def __mul__(self, other):
        if isinstance(other, Rotation):
            q = Quaternion(self) * Quaternion(other)
            r = other.__class__(q)
            i = np.logical_xor(self.improper, other.improper)
            r.improper = i
            return r
        if isinstance(other, Quaternion):
            q = Quaternion(self) * other
            return q
        if isinstance(other, Vector3d):
            v = Quaternion(self) * other
            improper = (self.improper * np.ones(other.shape)).astype(bool)
            v[improper] = -v[improper]
            return v
        if isinstance(other, int) or isinstance(other, list):  # has to plus/minus 1
            other = np.atleast_1d(other).astype(int)
        if isinstance(other, np.ndarray):
            assert np.all(
                abs(other) == 1
            ), "Rotations can only be multiplied by 1 or -1"
            r = Rotation(self.data)
            r.improper = np.logical_xor(self.improper, other == -1)
            return r
        return NotImplemented

    def __neg__(self):
        r = self.__class__(self.data)
        r.improper = np.logical_not(self.improper)
        return r

    def __getitem__(self, key):
        r = super().__getitem__(key)
        r.improper = self.improper[key]
        return r

    def __invert__(self):
        r = super().__invert__()
        r.improper = self.improper
        return r

    def unique(self, return_index=False, return_inverse=False, antipodal=True):
        """Returns a new object containing only this object's unique
        entries.

        Two rotations are not unique if:

            - they have the same propriety AND
                - they have the same numerical value OR
                - the numerical value of one is the negative of the
                  other

        Parameters
        ----------
        return_index : bool, optional
            If True, will also return the indices of the (flattened)
            data where the unique entries were found.
        return_inverse : bool, optional
            If True, will also return the indices to reconstruct the
            (flattened) data from the unique data.
        antipodal : bool, optional
            If False, rotations representing the same transformation
            whose values are numerically different (negative) will *not*
            be considered unique.
        """
        if len(self.data) == 0:
            return self.__class__(self.data)
        rotation = self.flatten()
        if antipodal:
            abcd = rotation._differentiators()
        else:
            abcd = np.stack(
                [
                    rotation.a.data,
                    rotation.b.data,
                    rotation.c.data,
                    rotation.d.data,
                    rotation.improper,
                ],
                axis=-1,
            ).round(6)
        _, idx, inv = np.unique(abcd, axis=0, return_index=True, return_inverse=True)
        idx_sort = np.sort(idx)
        dat = rotation[idx_sort]
        dat.improper = rotation.improper[idx_sort]
        if return_index and return_inverse:
            return dat, idx_sort, inv
        elif return_index and not return_inverse:
            return dat, idx_sort
        elif return_inverse and not return_index:
            return dat, inv
        else:
            return dat

    def _differentiators(self):
        a = self.a.data
        b = self.b.data
        c = self.c.data
        d = self.d.data
        i = self.improper
        abcd = np.stack(
            (
                a ** 2,
                b ** 2,
                c ** 2,
                d ** 2,
                a * b,
                a * c,
                a * d,
                b * c,
                b * d,
                c * d,
                i,
            ),
            axis=-1,
        ).round(6)
        return abcd

    def angle_with(self, other):
        """The angle of rotation transforming this rotation to the
        other.

        Returns
        -------
        Scalar
        """
        other = Rotation(other)
        angles = Scalar(
            np.nan_to_num(np.arccos(2 * self.unit.dot(other.unit).data ** 2 - 1))
        )
        return angles

    def outer(self, other):
<<<<<<< HEAD
        """Compute the outer product of this rotation and the other object."""
        r = super().outer(other)
=======
        """Compute the outer product of this rotation and the other
        object.
        """
        r = super(Rotation, self).outer(other)
>>>>>>> 43541285
        if isinstance(r, Rotation):
            r.improper = np.logical_xor.outer(self.improper, other.improper)
        if isinstance(r, Vector3d):
            r[self.improper] = -r[self.improper]
        return r

    def flatten(self):
        """A new object with the same data in a single column."""
        r = super().flatten()
        r.improper = self.improper.T.flatten().T
        return r

    @property
    def improper(self):
        """ndarray : True for improper rotations and False otherwise."""
        return self._data[..., -1].astype(bool)

    @improper.setter
    def improper(self, value):
        self._data[..., -1] = value

    def dot_outer(self, other):
<<<<<<< HEAD
        """Scalar : the outer dot product of this rotation and the other."""
        cosines = np.abs(super().dot_outer(other).data)
=======
        """Scalar : the outer dot product of this rotation and the
        other.
        """
        cosines = np.abs(super(Rotation, self).dot_outer(other).data)
>>>>>>> 43541285
        if isinstance(other, Rotation):
            improper = self.improper.reshape(self.shape + (1,) * len(other.shape))
            i = np.logical_xor(improper, other.improper)
            cosines = np.minimum(~i, cosines)
        else:
            cosines[self.improper] = 0
        return Scalar(cosines)

    @classmethod
    def from_neo_euler(cls, neo_euler):
        """Creates a rotation from a neo-euler (vector) representation.

        Parameters
        ----------
        neo_euler : NeoEuler
            Vector parametrization of a rotation.
        """
        s = np.sin(neo_euler.angle.data / 2)
        a = np.cos(neo_euler.angle.data / 2)
        b = s * neo_euler.axis.x.data
        c = s * neo_euler.axis.y.data
        d = s * neo_euler.axis.z.data
        r = cls(np.stack([a, b, c, d], axis=-1))
        return r

    def to_euler(self, convention="bunge"):
        """Rotations as Euler angles.

        Parameters
        ----------
        convention : str, optional
            The Euler angle convention used. Only "bunge" is supported.

        Returns
        -------
        ndarray
            Array of Euler angles in radians.
        """
        # TODO: other conventions
        if convention != "bunge":
            raise ValueError(
                "The chosen convention is not supported, 'bunge' is the only option"
            )
        # A.14 from Modelling Simul. Mater. Sci. Eng. 23 (2015) 083501
        n = self.data.shape[:-1]
        e = np.zeros(n + (3,))

        # move into pure numpy
        a, b, c, d = self.a.data, self.b.data, self.c.data, self.d.data

        q_zero_three = a ** 2 + d ** 2
        q_one_two = b ** 2 + c ** 2
        chi = np.sqrt(q_zero_three * q_one_two)

        # P = 1

        if np.sum(q_one_two == 0) > 0:  # checks that this occurs somewhere in data
            alpha = np.arctan2(-2 * a * d, a ** 2 - d ** 2)
            cond = [q_one_two == 0]
            e[..., 0] = np.where(cond, alpha, e[..., 0])
            e[..., 1] = np.where(cond, 0, e[..., 1])
            e[..., 2] = np.where(cond, 0, e[..., 2])

        if np.sum(q_zero_three == 0) > 0:
            alpha = np.arctan2(2 * b * c, b ** 2 - c ** 2)
            cond = [q_zero_three == 0]
            e[..., 0] = np.where(cond, alpha, e[..., 0])
            e[..., 1] = np.where(cond, np.pi, e[..., 1])
            e[..., 2] = np.where(cond, 0, e[..., 2])

        if np.sum(chi != 0) > 0:
            alpha = np.arctan2(
                np.divide(b * d - a * c, chi), np.divide(-a * b - c * d, chi)
            )
            beta = np.arctan2(2 * chi, q_zero_three - q_one_two)
            gamma = np.arctan2(
                np.divide(a * c + b * d, chi), np.divide(c * d - a * b, chi)
            )

            e[..., 0] = np.where(chi != 0, alpha, e[..., 0])
            e[..., 1] = np.where(chi != 0, beta, e[..., 1])
            e[..., 2] = np.where(chi != 0, gamma, e[..., 2])

        return e

    @classmethod
    def from_euler(cls, euler, convention="bunge", direction="crystal2lab"):
        """Creates a rotation from an array of Euler angles in radians.

        Parameters
        ----------
        euler : array-like
            Euler angles in radians in the Bunge convention.
        convention : str
            Only "bunge" is supported for new data.
        direction : str
            "lab2crystal" or "crystal2lab".
        """
        conventions = ["bunge", "Krakow_Hielscher"]
        if convention not in conventions:
            raise ValueError(
                f"The chosen convention is not one of the allowed options {conventions}"
            )
        directions = ["lab2crystal", "crystal2lab"]
        if direction not in directions:
            raise ValueError(
                f"The chosen direction is not one of the allowed options {directions}"
            )

        euler = np.array(euler)
        if np.any(np.abs(euler) > 9):
            warnings.warn(
                "Angles are assumed to be in radians, but degrees might have been "
                "passed"
            )
        n = euler.shape[:-1]
        alpha, beta, gamma = euler[..., 0], euler[..., 1], euler[..., 2]

        if convention == "Krakow_Hielscher":
            # To be applied to the data found at:
            # https://www.repository.cam.ac.uk/handle/1810/263510
            alpha -= np.pi / 2
            gamma -= 3 * np.pi / 2
            zero = np.zeros(n)
            qalpha = Quaternion(
                np.stack((np.cos(alpha / 2), zero, zero, np.sin(alpha / 2)), axis=-1)
            )
            qbeta = Quaternion(
                np.stack((np.cos(beta / 2), zero, np.sin(beta / 2), zero), axis=-1)
            )
            qgamma = Quaternion(
                np.stack((np.cos(gamma / 2), zero, zero, np.sin(gamma / 2)), axis=-1)
            )
            data = qalpha * qbeta * qgamma

            rot = cls(data.data)
            rot.improper = zero
            return rot
        elif convention == "bunge":
            # Uses A.5 & A.6 from Modelling Simul. Mater. Sci. Eng. 23
            # (2015) 083501
            sigma = 0.5 * np.add(alpha, gamma)
            delta = 0.5 * np.subtract(alpha, gamma)
            c = np.cos(beta / 2)
            s = np.sin(beta / 2)

            # Using P = 1 from A.6
            q = np.zeros(n + (4,))
            q[..., 0] = c * np.cos(sigma)
            q[..., 1] = -s * np.cos(delta)
            q[..., 2] = -s * np.sin(delta)
            q[..., 3] = -c * np.sin(sigma)

            for i in [1, 2, 3, 0]:  # flip the zero element last
                q[..., i] = np.where(q[..., 0] < 0, -q[..., i], q[..., i])

            data = Quaternion(q)

            if direction == "lab2crystal":
                data = ~data

            rot = cls(data.data)
            rot.improper = np.zeros((n))
            return rot

    def to_matrix(self):
        """Rotations as orientation matrices [Rowenhorst2015]_.

        Returns
        -------
        ndarray
            Array of orientation matrices.

        References
        ----------
        .. [Rowenhorst2015] D. Rowenhorst, A. D. Rollett, G. S. Rohrer,
            M. Groeber, M. Jackson, P. J. Konijnenberg, M. De Graef,
            "Consistent representations of and conversions between 3D
            rotations," *Modelling and Simulation in Materials Science
            and Engineering* **23** (2015), doi:
            https://doi.org/10.1088/0965-0393/23/8/083501

        Examples
        --------
        >>> import numpy as np
        >>> from orix.quaternion.rotation import Rotation
        >>> r = Rotation([1, 0, 0, 0])
        >>> np.allclose(r.to_matrix(), np.eye(3))
        True
        >>> r = Rotation([0, 1, 0, 0])
        >>> np.allclose(r.to_matrix(), np.diag([1, -1, -1]))
        True
        """
        a, b, c, d = self.a.data, self.b.data, self.c.data, self.d.data
        om = np.zeros(self.shape + (3, 3))

        bb = b ** 2
        cc = c ** 2
        dd = d ** 2
        qq = a ** 2 - (bb + cc + dd)
        bc = b * c
        ad = a * d
        bd = b * d
        ac = a * c
        cd = c * d
        ab = a * b
        om[..., 0, 0] = qq + 2 * bb
        om[..., 0, 1] = 2 * (bc - ad)
        om[..., 0, 2] = 2 * (bd + ac)
        om[..., 1, 0] = 2 * (bc + ad)
        om[..., 1, 1] = qq + 2 * cc
        om[..., 1, 2] = 2 * (cd - ab)
        om[..., 2, 0] = 2 * (bd - ac)
        om[..., 2, 1] = 2 * (cd + ab)
        om[..., 2, 2] = qq + 2 * dd

        return om

    @classmethod
    def from_matrix(cls, matrix):
        """Creates rotations from orientation matrices
        [Rowenhorst2015]_.

        Parameters
        ----------
        matrix : array_like
            Array of orientation matrices.

        Examples
        --------
        >>> import numpy as np
        >>> from orix.quaternion.rotation import Rotation
        >>> r = Rotation.from_matrix(np.eye(3))
        >>> np.allclose(r.data, [1, 0, 0, 0])
        True
        >>> r = Rotation.from_matrix(np.diag([1, -1, -1]))
        >>> np.allclose(r.data, [0, 1, 0, 0])
        True
        """
        om = np.asarray(matrix)
        # Assuming (3, 3) as last two dims
        n = (1,) if om.ndim == 2 else om.shape[:-2]
        q = np.zeros(n + (4,))

        # Compute quaternion components
        q0_almost = 1 + om[..., 0, 0] + om[..., 1, 1] + om[..., 2, 2]
        q1_almost = 1 + om[..., 0, 0] - om[..., 1, 1] - om[..., 2, 2]
        q2_almost = 1 - om[..., 0, 0] + om[..., 1, 1] - om[..., 2, 2]
        q3_almost = 1 - om[..., 0, 0] - om[..., 1, 1] + om[..., 2, 2]
        q[..., 0] = 0.5 * np.sqrt(np.where(q0_almost < _FLOAT_EPS, 0, q0_almost))
        q[..., 1] = 0.5 * np.sqrt(np.where(q1_almost < _FLOAT_EPS, 0, q1_almost))
        q[..., 2] = 0.5 * np.sqrt(np.where(q2_almost < _FLOAT_EPS, 0, q2_almost))
        q[..., 3] = 0.5 * np.sqrt(np.where(q3_almost < _FLOAT_EPS, 0, q3_almost))

        # Modify component signs if necessary
        q[..., 1] = np.where(om[..., 2, 1] < om[..., 1, 2], -q[..., 1], q[..., 1])
        q[..., 2] = np.where(om[..., 0, 2] < om[..., 2, 0], -q[..., 2], q[..., 2])
        q[..., 3] = np.where(om[..., 1, 0] < om[..., 0, 1], -q[..., 3], q[..., 3])

        return cls(Quaternion(q)).unit  # Normalized

    @classmethod
    def identity(cls, shape=(1,)):
        """Create identity rotations.

        Parameters
        ----------
        shape : tuple
<<<<<<< HEAD
            The shape out of which to construct identity quaternions
=======
            The shape out of which to construct identity quaternions.
>>>>>>> 43541285
        """
        data = np.zeros(shape + (4,))
        data[..., 0] = 1
        return cls(data)

    @property
    def axis(self):
        """Vector3d : the axis of rotation."""
        axis = Vector3d(np.stack((self.b.data, self.c.data, self.d.data), axis=-1))
        axis[self.a.data < -1e-6] = -axis[self.a.data < -1e-6]
        axis[axis.norm.data == 0] = Vector3d.zvector() * np.sign(
            self.a[axis.norm.data == 0].data
        )
        axis.data = axis.data / axis.norm.data[..., np.newaxis]
        return axis

    @property
    def angle(self):
        """Scalar : the angle of rotation."""
        return Scalar(2 * np.nan_to_num(np.arccos(np.abs(self.a.data))))

    @classmethod
    def random(cls, shape=(1,)):
        """Uniformly distributed rotations.

        Parameters
        ----------
        shape : int or tuple of int, optional
            The shape of the required object.
        """
        shape = (shape,) if isinstance(shape, int) else shape
        n = int(np.prod(shape))
        rotations = []
        while len(rotations) < n:
            r = np.random.uniform(-1, 1, (3 * n, cls.dim))
            r2 = np.sum(np.square(r), axis=1)
            r = r[np.logical_and(1e-9 ** 2 < r2, r2 <= 1)]
            rotations += list(r)
        return cls(np.array(rotations[:n])).reshape(*shape)

    @classmethod
    def random_vonmises(cls, shape=(1,), alpha=1.0, reference=(1, 0, 0, 0)):
        """Random rotations with a simplified Von Mises-Fisher
        distribution.

        Parameters
        ----------
        shape : int or tuple of int, optional
            The shape of the required object.
        alpha : float
            Parameter for the VM-F distribution. Lower values lead to
            "looser" distributions.
        reference : Rotation
            The center of the distribution.
<<<<<<< HEAD
        eps : float
            A small fixed variable.
=======
>>>>>>> 43541285
        """
        shape = (shape,) if isinstance(shape, int) else shape
        reference = Rotation(reference)
        n = int(np.prod(shape))
        sample_size = int(alpha) * n
        rotations = []
        f_max = von_mises(reference, alpha, reference)
        while len(rotations) < n:
            rotation = cls.random(sample_size)
            f = von_mises(rotation, alpha, reference)
            x = np.random.rand(sample_size)
            rotation = rotation[x * f_max < f]
            rotations += list(rotation)
        return cls.stack(rotations[:n]).reshape(*shape)

    @property
    def antipodal(self):
        """Rotation : this and antipodally equivalent rotations."""
        r = self.__class__(np.stack([self.data, -self.data], axis=0))
        r.improper = self.improper
        return r


def von_mises(x, alpha, reference=Rotation((1, 0, 0, 0))):
    r"""A vastly simplified Von Mises-Fisher distribution calculation.

    Parameters
    ----------
    x : Rotation
    alpha : float
        Lower values of alpha lead to "looser" distributions.
    reference : Rotation, optional

    Notes
    -----
    This simplified version of the distribution is calculated using

    .. math::
        \frac{\exp\left(2\alpha\cos\left(\omega\right)\right)}{\_0F\_1\left(\frac{N}{2}, \alpha^2\right)}

    where :math:`\omega` is the angle between orientations and :math:`N`
    is the number of relevant dimensions, in this case 3.

    Returns
    -------
<<<<<<< HEAD
    ndarray
=======
    numpy.ndarray
>>>>>>> 43541285
    """
    angle = x.angle_with(reference)
    return np.exp(2 * alpha * np.cos(angle.data)) / hyp0f1(1.5, alpha ** 2)<|MERGE_RESOLUTION|>--- conflicted
+++ resolved
@@ -40,11 +40,8 @@
    :align: center
 """
 
-<<<<<<< HEAD
-=======
 import warnings
 
->>>>>>> 43541285
 import numpy as np
 from scipy.special import hyp0f1
 
@@ -52,12 +49,8 @@
 from orix.vector import Vector3d
 from orix.scalar import Scalar
 
-<<<<<<< HEAD
-_FLOAT_EPS = np.finfo("float").eps  # Used to round values below 1e-16 to zero
-=======
 # Used to round values below 1e-16 to zero
 _FLOAT_EPS = np.finfo(float).eps
->>>>>>> 43541285
 
 
 class Rotation(Quaternion):
@@ -217,15 +210,8 @@
         return angles
 
     def outer(self, other):
-<<<<<<< HEAD
         """Compute the outer product of this rotation and the other object."""
         r = super().outer(other)
-=======
-        """Compute the outer product of this rotation and the other
-        object.
-        """
-        r = super(Rotation, self).outer(other)
->>>>>>> 43541285
         if isinstance(r, Rotation):
             r.improper = np.logical_xor.outer(self.improper, other.improper)
         if isinstance(r, Vector3d):
@@ -248,15 +234,8 @@
         self._data[..., -1] = value
 
     def dot_outer(self, other):
-<<<<<<< HEAD
         """Scalar : the outer dot product of this rotation and the other."""
         cosines = np.abs(super().dot_outer(other).data)
-=======
-        """Scalar : the outer dot product of this rotation and the
-        other.
-        """
-        cosines = np.abs(super(Rotation, self).dot_outer(other).data)
->>>>>>> 43541285
         if isinstance(other, Rotation):
             improper = self.improper.reshape(self.shape + (1,) * len(other.shape))
             i = np.logical_xor(improper, other.improper)
@@ -525,11 +504,7 @@
         Parameters
         ----------
         shape : tuple
-<<<<<<< HEAD
-            The shape out of which to construct identity quaternions
-=======
             The shape out of which to construct identity quaternions.
->>>>>>> 43541285
         """
         data = np.zeros(shape + (4,))
         data[..., 0] = 1
@@ -584,11 +559,6 @@
             "looser" distributions.
         reference : Rotation
             The center of the distribution.
-<<<<<<< HEAD
-        eps : float
-            A small fixed variable.
-=======
->>>>>>> 43541285
         """
         shape = (shape,) if isinstance(shape, int) else shape
         reference = Rotation(reference)
@@ -634,11 +604,7 @@
 
     Returns
     -------
-<<<<<<< HEAD
-    ndarray
-=======
     numpy.ndarray
->>>>>>> 43541285
     """
     angle = x.angle_with(reference)
     return np.exp(2 * alpha * np.cos(angle.data)) / hyp0f1(1.5, alpha ** 2)