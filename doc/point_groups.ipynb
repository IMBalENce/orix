{
 "cells": [
  {
   "cell_type": "markdown",
   "metadata": {
    "nbsphinx": "hidden"
   },
   "source": [
    "This notebook is part of the orix documentation https://orix.rtfd.io. Links to the documentation won’t work from the notebook."
   ]
  },
  {
   "cell_type": "markdown",
   "metadata": {},
   "source": [
    "## Visualizing point groups\n",
    "\n",
<<<<<<< HEAD
    "Point group symmetry operations are shown here under the stereographic projection.\n",
=======
    "Point group symmetry operations are shown here in the stereographic projection.\n",
>>>>>>> cb9753f3
    "\n",
    "Vectors located on the upper (`z >= 0`) hemisphere are displayed as points (`o`), whereas vectors on the lower hemisphere are reprojected onto the upper hemisphere and shown as crosses (`+`) by default. For more information about plot formatting and visualization, see [Vector3d.scatter()](reference.rst#orix.vector.Vector3d.scatter).\n",
    "\n",
    "More explanation of these figures is provided at http://xrayweb.chem.ou.edu/notes/symmetry.html#point."
   ]
  },
  {
   "cell_type": "markdown",
   "metadata": {},
   "source": [
    "For example, the `O (432)` point group:"
   ]
  },
  {
   "cell_type": "code",
   "execution_count": null,
   "metadata": {
<<<<<<< HEAD
=======
    "nbsphinx-thumbnail": {
     "tooltip": "Point group symmetry operations visualized in the stereographic projection"
    },
>>>>>>> cb9753f3
    "tags": [
     "nbsphinx-thumbnail"
    ]
   },
   "outputs": [],
   "source": [
    "%matplotlib inline\n",
    "\n",
    "from orix.quaternion import symmetry\n",
    "\n",
    "symmetry.O.plot()"
   ]
  },
  {
   "cell_type": "markdown",
   "metadata": {},
   "source": [
    "The stereographic projection of all point groups is shown below:"
   ]
  },
  {
   "cell_type": "code",
   "execution_count": null,
   "metadata": {},
   "outputs": [],
   "source": [
    "from matplotlib import pyplot as plt\n",
    "import numpy as np\n",
    "\n",
    "from orix import plot\n",
    "from orix.quaternion import Rotation\n",
    "from orix.vector import Vector3d\n",
    "\n",
    "schoenflies = ['C1', 'Ci', 'C2x', 'C2y', 'C2z', 'Csx', 'Csy', 'Csz', 'C2h', 'D2', 'C2v', 'D2h', 'C4', 'S4', 'C4h', 'D4', 'C4v', 'D2d', 'D4h', 'C3', 'S6', 'D3x', 'D3y', 'D3', 'C3v', 'D3d', 'C6', 'C3h', 'C6h', 'D6', 'C6v', 'D3h', 'D6h', 'T', 'Th', 'O', 'Td', 'Oh']\n",
    "\n",
    "assert len(symmetry._groups) == len(schoenflies)\n",
    "\n",
    "schoenflies = [s for s in schoenflies if not (s.endswith('x') or s.endswith('y'))]\n",
    "\n",
    "assert len(schoenflies) == 32\n",
    "\n",
    "orientation = Rotation.from_axes_angles((-1, 8, 1), np.deg2rad(65))\n",
    "\n",
    "fig, ax = plt.subplots(nrows=8, ncols=4, figsize=(10, 20), subplot_kw=dict(projection='stereographic'))\n",
    "ax = ax.ravel()\n",
    "\n",
    "for i, s in enumerate(schoenflies):\n",
    "    sym = getattr(symmetry, s)\n",
    "\n",
    "    ori_sym = sym.outer(orientation)\n",
    "    v = (ori_sym * Vector3d.zvector())\n",
    "    \n",
    "    # reflection in the projection plane (x-y) is performed internally in\n",
    "    # Symmetry.plot() or when using the `reproject=True` argument for\n",
    "    # Vector3d.scatter()\n",
    "    v_reproject = Vector3d(v.data.copy())\n",
    "    v_reproject.z *= -1\n",
    "    \n",
    "    # the Symmetry marker formatting for vectors on the upper and lower hemisphere\n",
    "    # can be set using `kwargs` and `reproject_scatter_kwargs`, respectively, for\n",
    "    # Symmetry.plot() \n",
    "    \n",
    "    # vectors on the upper hemisphere are shown as open circles\n",
    "    ax[i].scatter(v, marker='o', fc='None', ec='k', s=150)\n",
    "    # vectors on the lower hemisphere are reprojected onto the upper hemisphere and\n",
    "    # shown as crosses\n",
    "    ax[i].scatter(v_reproject, marker='+', ec='C0', s=150)\n",
    "\n",
    "    ax[i].set_title(f'${s}$ $({sym.name})$')\n",
    "    ax[i].set_labels('a', 'b', None)\n",
    "\n",
    "fig.tight_layout()"
   ]
  }
 ],
 "metadata": {
  "kernelspec": {
<<<<<<< HEAD
   "display_name": "Python 3 (ipykernel)",
   "language": "python",
   "name": "python3"
=======
   "display_name": "",
   "name": ""
>>>>>>> cb9753f3
  },
  "language_info": {
   "codemirror_mode": {
    "name": "ipython",
    "version": 3
   },
   "file_extension": ".py",
   "mimetype": "text/x-python",
   "name": "python",
   "nbconvert_exporter": "python",
   "pygments_lexer": "ipython3",
<<<<<<< HEAD
   "version": "3.10.4"
=======
   "version": "3.9.7"
>>>>>>> cb9753f3
  }
 },
 "nbformat": 4,
 "nbformat_minor": 4
}<|MERGE_RESOLUTION|>--- conflicted
+++ resolved
@@ -15,11 +15,7 @@
    "source": [
     "## Visualizing point groups\n",
     "\n",
-<<<<<<< HEAD
-    "Point group symmetry operations are shown here under the stereographic projection.\n",
-=======
     "Point group symmetry operations are shown here in the stereographic projection.\n",
->>>>>>> cb9753f3
     "\n",
     "Vectors located on the upper (`z >= 0`) hemisphere are displayed as points (`o`), whereas vectors on the lower hemisphere are reprojected onto the upper hemisphere and shown as crosses (`+`) by default. For more information about plot formatting and visualization, see [Vector3d.scatter()](reference.rst#orix.vector.Vector3d.scatter).\n",
     "\n",
@@ -37,12 +33,9 @@
    "cell_type": "code",
    "execution_count": null,
    "metadata": {
-<<<<<<< HEAD
-=======
     "nbsphinx-thumbnail": {
      "tooltip": "Point group symmetry operations visualized in the stereographic projection"
     },
->>>>>>> cb9753f3
     "tags": [
      "nbsphinx-thumbnail"
     ]
@@ -120,14 +113,8 @@
  ],
  "metadata": {
   "kernelspec": {
-<<<<<<< HEAD
-   "display_name": "Python 3 (ipykernel)",
-   "language": "python",
-   "name": "python3"
-=======
    "display_name": "",
    "name": ""
->>>>>>> cb9753f3
   },
   "language_info": {
    "codemirror_mode": {
@@ -139,11 +126,7 @@
    "name": "python",
    "nbconvert_exporter": "python",
    "pygments_lexer": "ipython3",
-<<<<<<< HEAD
    "version": "3.10.4"
-=======
-   "version": "3.9.7"
->>>>>>> cb9753f3
   }
  },
  "nbformat": 4,
